// Copyright (c) 2019 Computer Vision Center (CVC) at the Universitat Autonoma
// de Barcelona (UAB).
//
// This work is licensed under the terms of the MIT license.
// For a copy, see <https://opensource.org/licenses/MIT>.

#include "carla/Exception.h"
#include "carla/client/Client.h"
#include "carla/client/World.h"
#include "carla/trafficmanager/TrafficManager.h"
#include "carla/trafficmanager/TrafficManagerBase.h"
#include "carla/trafficmanager/TrafficManagerUtil.h"

#define DEBUG_PRINT_TM  0

namespace carla {
namespace traffic_manager {

/// Unique pointer to hold the TM instance
std::unique_ptr<TrafficManagerBase> TrafficManager::singleton_pointer = nullptr;

<<<<<<< HEAD
/// Private constructor for singleton life cycle management.
=======
// Explicit constructor for singleton life cycle management.
>>>>>>> ec6102a4
TrafficManager::TrafficManager(
    carla::client::detail::EpisodeProxy episodeProxy,
    uint16_t port) {

  /// Check singleton instance already created or not
  if (!singleton_pointer) {
    CreateTrafficManagerClient(episodeProxy, port);
  }

  /// As TM server not running
  if(!singleton_pointer) {
    CreateTrafficManagerServer(episodeProxy, port);
  }
}

void TrafficManager::Release() {
  if(singleton_pointer) {
    TrafficManagerBase *base_ptr = singleton_pointer.release();
    delete base_ptr;
  }
}

void TrafficManager::Reset() {
  if(singleton_pointer) {
    // Detect wich type of TM has been spawned before
    bool tm_server = singleton_pointer->IsServer();

    // Update episode information
    carla::client::detail::EpisodeProxy episodeProxy = singleton_pointer->GetEpisodeProxy();
    episodeProxy = episodeProxy.Lock()->GetCurrentEpisode();

    // Save port to restart TM again after releasing using the same port
    uint16_t port = singleton_pointer->port();

    // Release
    Release();

    // Create again the TM
    if(tm_server) {
      CreateTrafficManagerServer(episodeProxy, port);
    } else {
      int count = 0;
      while(count < MIN_TRY_COUNT) {
        std::this_thread::sleep_for(500ms);
        if(CreateTrafficManagerClient(episodeProxy, port)){
          break;
        }
        count++;
      }
      if(count >= MIN_TRY_COUNT){
        log_error("Traffic Manager client could not reconnect");
      }
    }
  }
}

void TrafficManager::CreateTrafficManagerServer(
    carla::client::detail::EpisodeProxy episodeProxy,
    uint16_t port) {

<<<<<<< HEAD
  /// Check singleton instance already created or not
  if (!singleton_pointer) {

    /// Check TM instance already registered with server or not
    if(episodeProxy.Lock()->IsTrafficManagerRunning(port)) {

      /// Get TM server info (Remote IP & PORT)
      std::pair<std::string, uint16_t> serverTM =
        episodeProxy.Lock()->GetTrafficManagerRunning(port);

      /// Set remote TM server IP and port
      TrafficManagerRemote* tm_ptr = new(std::nothrow)
        TrafficManagerRemote(serverTM, episodeProxy);

      /// Try to connect to remote TM server
      try {

        /// Check memory allocated or not
        if(tm_ptr != nullptr) {

          #if DEBUG_PRINT_TM
          /// Test print
          std::cout 	<< "OLD@: Registered TM at "
                << serverTM.first  << ":"
                << serverTM.second << " ..... TRY "
                << std::endl;
          #endif
          /// Try to check remote TM exist or not
          tm_ptr->HealthCheckRemoteTM();

          /// Test print
          std::cout 	<< "OLD@: Registered TM at "
                << serverTM.first  << ":"
                << serverTM.second << " ..... SUCCESS "
                << std::endl;

          /// Set the pointer of the instance
          singleton_pointer = std::unique_ptr<TrafficManagerBase>(tm_ptr);
        }
      } catch (...) {

        /// Clear previously allocated memory
        delete tm_ptr;

        #if DEBUG_PRINT_TM
        /// Test print
        std::cout 	<< "OLD@: Registered TM at "
=======
  // Get local IP details.
  auto GetLocalIP = [=](const uint16_t sport)-> std::pair<std::string, uint16_t> {
    std::pair<std::string, uint16_t> localIP;
    int sock = socket(AF_INET, SOCK_DGRAM, 0);
    if(sock == INVALID_INDEX) {
      #if DEBUG_PRINT_TM
      std::cout << "Error number 1: " << errno << std::endl;
      std::cout << "Error message: " << strerror(errno) << std::endl;
      #endif
    } else {
      int err;
      sockaddr_in loopback;
      std::memset(&loopback, 0, sizeof(loopback));
      loopback.sin_family = AF_INET;
      loopback.sin_addr.s_addr = INADDR_LOOPBACK;
      loopback.sin_port = htons(9);
      err = connect(sock, reinterpret_cast<sockaddr*>(&loopback), sizeof(loopback));
      if(err == INVALID_INDEX) {
        #if DEBUG_PRINT_TM
        std::cout << "Error number 2: " << errno << std::endl;
        std::cout << "Error message: " << strerror(errno) << std::endl;
        #endif
      } else {
        socklen_t addrlen = sizeof(loopback);
        err = getsockname(sock, reinterpret_cast<struct sockaddr*> (&loopback), &addrlen);
        if(err == INVALID_INDEX) {
          #if DEBUG_PRINT_TM
          std::cout << "Error number 3: " << errno << std::endl;
          std::cout << "Error message: " << strerror(errno) << std::endl;
          #endif
        } else {
          char buffer[IP_DATA_BUFFER_SIZE];
          const char* p = inet_ntop(AF_INET, &loopback.sin_addr, buffer, IP_DATA_BUFFER_SIZE);
          if(p != NULL) {
            localIP = std::pair<std::string, uint16_t>(std::string(buffer), sport);
          } else {
            #if DEBUG_PRINT_TM
            std::cout << "Error number 4: " << errno << std::endl;
            std::cout << "Error message: " << strerror(errno) << std::endl;
            #endif
          }
        }
      }
      #ifdef _WIN32
        closesocket(sock);
      #else
        close(sock);
      #endif
    }
    return localIP;
  };

  /// Set default port
  uint16_t RPCportTM = port;

  /// Define local constants
  const std::vector<float> longitudinal_param = {2.0f, 0.05f, 0.07f};
  const std::vector<float> longitudinal_highway_param = {4.0f, 0.02f, 0.03f};
  const std::vector<float> lateral_param = {10.0f, 0.02f, 1.0f};
  const std::vector<float> lateral_highway_param = {9.0f, 0.02f, 1.0f};
  const float perc_difference_from_limit = 30.0f;

  std::pair<std::string, uint16_t> serverTM;

  /// Create local instance of TM
  TrafficManagerLocal* tm_ptr = new TrafficManagerLocal(
    longitudinal_param,
    longitudinal_highway_param,
    lateral_param,
    lateral_highway_param,
    perc_difference_from_limit,
    episodeProxy,
    RPCportTM);

  /// Get TM server info (Local IP & PORT)
  serverTM = GetLocalIP(RPCportTM);

  /// Set this client as the TM to server
  episodeProxy.Lock()->AddTrafficManagerRunning(serverTM);

  #if DEBUG_PRINT_TM
  /// Print status
  std::cout << "NEW@: Registered TM at "
        << serverTM.first  << ":"
        << serverTM.second << " ..... SUCCESS."
        << std::endl;
  #endif

  /// Set the pointer of the instance
  singleton_pointer = std::unique_ptr<TrafficManagerBase>(tm_ptr);
}

bool TrafficManager::CreateTrafficManagerClient(
    carla::client::detail::EpisodeProxy episodeProxy,
    uint16_t port) {

  bool result = false;

  if(episodeProxy.Lock()->IsTrafficManagerRunning(port)) {

    /// Get TM server info (Remote IP & PORT)
    std::pair<std::string, uint16_t> serverTM =
      episodeProxy.Lock()->GetTrafficManagerRunning(port);

    carla::log_info("TrafficManager running at", serverTM.first,":",serverTM.second);

    /// Set remote TM server IP and port
    TrafficManagerRemote* tm_ptr = new(std::nothrow)
      TrafficManagerRemote(serverTM, episodeProxy);

    /// Try to connect to remote TM server
    try {

      /// Check memory allocated or not
      if(tm_ptr != nullptr) {

        #if DEBUG_PRINT_TM
        // Test print
        std::cout << "OLD@: Registered TM at "
>>>>>>> ec6102a4
              << serverTM.first  << ":"
              << serverTM.second << " ..... TRY "
              << std::endl;
        #endif
        /// Try to reset all traffic lights
        tm_ptr->HealthCheckRemoteTM();

        /// Set the pointer of the instance
        singleton_pointer = std::unique_ptr<TrafficManagerBase>(tm_ptr);

        result = true;
      }
    }

    /// If Connection error occurred
    catch (...) {

<<<<<<< HEAD
  /// As TM server not running
  if(!singleton_pointer) {

    /// Set default port
    uint16_t RPCportTM = port;

    /// Define local constants
    const std::vector<float> longitudinal_param = {2.0f, 0.05f, 0.07f};
    const std::vector<float> longitudinal_highway_param = {4.0f, 0.02f, 0.03f};
    const std::vector<float> lateral_param = {10.0f, 0.02f, 1.0f};
    const std::vector<float> lateral_highway_param = {9.0f, 0.02f, 1.0f};
    const float perc_difference_from_limit = 30.0f;

    std::pair<std::string, uint16_t> serverTM;

    /// Create local instance of TM
    TrafficManagerLocal* tm_ptr = new TrafficManagerLocal(
      longitudinal_param,
      longitudinal_highway_param,
      lateral_param,
      lateral_highway_param,
      perc_difference_from_limit,
      episodeProxy,
      RPCportTM);

    /// Get TM server info (Local IP & PORT)
    serverTM = TrafficManagerUtil::GetLocalIP(RPCportTM);

    /// Set this client as the TM to server
    episodeProxy.Lock()->AddTrafficManagerRunning(serverTM);

    /// Print status
    std::cout 	<< "NEW@: Registered TM at "
          << serverTM.first  << ":"
          << serverTM.second << " ..... SUCCESS."
          << std::endl;

    /// Set the pointer of the instance
    singleton_pointer = std::unique_ptr<TrafficManagerBase>(tm_ptr);
=======
      /// Clear previously allocated memory
      delete tm_ptr;

      #if DEBUG_PRINT_TM
      /// Test print
      std::cout 	<< "OLD@: Registered TM at "
            << serverTM.first  << ":"
            << serverTM.second << " ..... FAILED "
            << std::endl;
      #endif
    }
>>>>>>> ec6102a4
  }

  return result;
}

} // namespace traffic_manager
} // namespace carla<|MERGE_RESOLUTION|>--- conflicted
+++ resolved
@@ -19,11 +19,7 @@
 /// Unique pointer to hold the TM instance
 std::unique_ptr<TrafficManagerBase> TrafficManager::singleton_pointer = nullptr;
 
-<<<<<<< HEAD
-/// Private constructor for singleton life cycle management.
-=======
 // Explicit constructor for singleton life cycle management.
->>>>>>> ec6102a4
 TrafficManager::TrafficManager(
     carla::client::detail::EpisodeProxy episodeProxy,
     uint16_t port) {
@@ -84,55 +80,6 @@
     carla::client::detail::EpisodeProxy episodeProxy,
     uint16_t port) {
 
-<<<<<<< HEAD
-  /// Check singleton instance already created or not
-  if (!singleton_pointer) {
-
-    /// Check TM instance already registered with server or not
-    if(episodeProxy.Lock()->IsTrafficManagerRunning(port)) {
-
-      /// Get TM server info (Remote IP & PORT)
-      std::pair<std::string, uint16_t> serverTM =
-        episodeProxy.Lock()->GetTrafficManagerRunning(port);
-
-      /// Set remote TM server IP and port
-      TrafficManagerRemote* tm_ptr = new(std::nothrow)
-        TrafficManagerRemote(serverTM, episodeProxy);
-
-      /// Try to connect to remote TM server
-      try {
-
-        /// Check memory allocated or not
-        if(tm_ptr != nullptr) {
-
-          #if DEBUG_PRINT_TM
-          /// Test print
-          std::cout 	<< "OLD@: Registered TM at "
-                << serverTM.first  << ":"
-                << serverTM.second << " ..... TRY "
-                << std::endl;
-          #endif
-          /// Try to check remote TM exist or not
-          tm_ptr->HealthCheckRemoteTM();
-
-          /// Test print
-          std::cout 	<< "OLD@: Registered TM at "
-                << serverTM.first  << ":"
-                << serverTM.second << " ..... SUCCESS "
-                << std::endl;
-
-          /// Set the pointer of the instance
-          singleton_pointer = std::unique_ptr<TrafficManagerBase>(tm_ptr);
-        }
-      } catch (...) {
-
-        /// Clear previously allocated memory
-        delete tm_ptr;
-
-        #if DEBUG_PRINT_TM
-        /// Test print
-        std::cout 	<< "OLD@: Registered TM at "
-=======
   // Get local IP details.
   auto GetLocalIP = [=](const uint16_t sport)-> std::pair<std::string, uint16_t> {
     std::pair<std::string, uint16_t> localIP;
@@ -252,7 +199,6 @@
         #if DEBUG_PRINT_TM
         // Test print
         std::cout << "OLD@: Registered TM at "
->>>>>>> ec6102a4
               << serverTM.first  << ":"
               << serverTM.second << " ..... TRY "
               << std::endl;
@@ -270,47 +216,6 @@
     /// If Connection error occurred
     catch (...) {
 
-<<<<<<< HEAD
-  /// As TM server not running
-  if(!singleton_pointer) {
-
-    /// Set default port
-    uint16_t RPCportTM = port;
-
-    /// Define local constants
-    const std::vector<float> longitudinal_param = {2.0f, 0.05f, 0.07f};
-    const std::vector<float> longitudinal_highway_param = {4.0f, 0.02f, 0.03f};
-    const std::vector<float> lateral_param = {10.0f, 0.02f, 1.0f};
-    const std::vector<float> lateral_highway_param = {9.0f, 0.02f, 1.0f};
-    const float perc_difference_from_limit = 30.0f;
-
-    std::pair<std::string, uint16_t> serverTM;
-
-    /// Create local instance of TM
-    TrafficManagerLocal* tm_ptr = new TrafficManagerLocal(
-      longitudinal_param,
-      longitudinal_highway_param,
-      lateral_param,
-      lateral_highway_param,
-      perc_difference_from_limit,
-      episodeProxy,
-      RPCportTM);
-
-    /// Get TM server info (Local IP & PORT)
-    serverTM = TrafficManagerUtil::GetLocalIP(RPCportTM);
-
-    /// Set this client as the TM to server
-    episodeProxy.Lock()->AddTrafficManagerRunning(serverTM);
-
-    /// Print status
-    std::cout 	<< "NEW@: Registered TM at "
-          << serverTM.first  << ":"
-          << serverTM.second << " ..... SUCCESS."
-          << std::endl;
-
-    /// Set the pointer of the instance
-    singleton_pointer = std::unique_ptr<TrafficManagerBase>(tm_ptr);
-=======
       /// Clear previously allocated memory
       delete tm_ptr;
 
@@ -322,7 +227,6 @@
             << std::endl;
       #endif
     }
->>>>>>> ec6102a4
   }
 
   return result;
