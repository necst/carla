--- conflicted
+++ resolved
@@ -104,15 +104,6 @@
 
     /// Private constructor for singleton lifecycle management.
     TrafficManagerLocal
-<<<<<<< HEAD
-		( std::vector<float> longitudinal_PID_parameters
-		, std::vector<float> longitudinal_highway_PID_parameters
-		, std::vector<float> lateral_PID_parameters
-		, std::vector<float> lateral_highway_PID_parameters
-		, float perc_decrease_from_limit
-		, carla::client::detail::EpisodeProxy episodeProxy
-		, uint16_t &RPCportTM);
-=======
     ( std::vector<float> longitudinal_PID_parameters
     , std::vector<float> longitudinal_highway_PID_parameters
     , std::vector<float> lateral_PID_parameters
@@ -120,7 +111,6 @@
     , float perc_decrease_from_limit
     , carla::client::detail::EpisodeProxy &episodeProxy
     , uint16_t &RPCportTM);
->>>>>>> f88ba691
 
     /// Destructor.
     virtual ~TrafficManagerLocal();
@@ -184,8 +174,5 @@
 
 } // namespace traffic_manager
 } // namespace carla
-<<<<<<< HEAD
-=======
 
-#endif /* __TRAFFICMANAGERLOCAL__ */
->>>>>>> f88ba691
+#endif /* __TRAFFICMANAGERLOCAL__ */