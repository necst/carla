site_name: CARLA Simulator
repo_url: https://github.com/carla-simulator/carla
docs_dir: Docs
edit_uri: 'edit/master/Docs/'
theme: readthedocs
extra_css: [extra.css]

nav:
- Home: 'index.md'
- Getting started:
  - 'Introduction': 'getting_started/introduction.md'
  - 'Quick start': 'getting_started/quickstart.md'
- Building CARLA:
  - 'Linux build': 'how_to_build_on_linux.md'
  - 'Windows build': 'how_to_build_on_windows.md'
  - 'Update CARLA': 'update_carla.md'
  - 'Build system': 'dev/build_system.md'
  - 'Running in a Docker': 'carla_docker.md'
  - 'F.A.Q.': 'faq.md'
- First steps:
  - 'Core concepts': 'core_concepts.md'
  - '1st. World and client': 'core_world.md'
  - '2nd. Actors and blueprints': 'core_actors.md'
  - '3rd. Maps and navigation': 'core_map.md'
  - '4th. Sensors and data': 'cameras_and_sensors.md'
- Advanced steps:
  - 'Recorder': 'recorder_and_playback.md'
  - 'Rendering options': 'rendering_options.md'
<<<<<<< HEAD
  - 'Simulation time and synchrony': 'simulation_time_and_synchrony.md'
- References:
=======
  - 'Synchrony and time-step': 'simulation_time_and_synchrony.md'
- References: 
>>>>>>> 49d028d2
  - 'Python API reference': 'python_api.md'
  - 'Code recipes': 'python_cookbook.md'
  - 'Blueprint Library': 'bp_library.md'
  - 'C++ reference' : 'cpp_reference.md'
  - 'Recorder binary file format': 'recorder_binary_file_format.md'
- How to... (general):
  - 'Add a new sensor': 'dev/how_to_add_a_new_sensor.md'
  - 'Add friction triggers': "how_to_add_friction_triggers.md"
  - 'Control vehicle physics': "how_to_control_vehicle_physics.md"
  - 'Control walker skeletons': "walker_bone_control.md"
  - 'Creating standalone asset packages for distribution': 'asset_packages_for_dist.md'
  - 'Generate pedestrian navigation': 'how_to_generate_pedestrians_navigation.md'
  - "Link Epic's Automotive Materials": 'epic_automotive_materials.md'
  - 'Map customization': 'dev/map_customization.md'
  - 'Running without display and selecting GPUs': 'carla_headless.md'
- How to... (content):
  - 'Add assets': 'how_to_add_assets.md'
  - 'Create and import a new map': 'how_to_make_a_new_map.md'
  - 'Model vehicles': 'how_to_model_vehicles.md'
- Contributing:
  - 'Contribution guidelines': 'CONTRIBUTING.md'
  - 'Coding standard': 'coding_standard.md'
  - 'Documentation standard': 'doc_standard.md'
  - 'Make a release': 'dev/how_to_make_a_release.md'
  - 'Upgrade the content': 'dev/how_to_upgrade_content.md'
  - 'Code of conduct': 'CODE_OF_CONDUCT.md'

markdown_extensions:
  - admonition<|MERGE_RESOLUTION|>--- conflicted
+++ resolved
@@ -26,13 +26,8 @@
 - Advanced steps:
   - 'Recorder': 'recorder_and_playback.md'
   - 'Rendering options': 'rendering_options.md'
-<<<<<<< HEAD
-  - 'Simulation time and synchrony': 'simulation_time_and_synchrony.md'
+  - 'Synchrony and time-step': 'simulation_time_and_synchrony.md'
 - References:
-=======
-  - 'Synchrony and time-step': 'simulation_time_and_synchrony.md'
-- References: 
->>>>>>> 49d028d2
   - 'Python API reference': 'python_api.md'
   - 'Code recipes': 'python_cookbook.md'
   - 'Blueprint Library': 'bp_library.md'
