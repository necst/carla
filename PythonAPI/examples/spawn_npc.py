--- conflicted
+++ resolved
@@ -153,11 +153,7 @@
             blueprint.set_attribute('role_name', 'autopilot')
             batch.append(SpawnActor(blueprint, transform).then(SetAutopilot(FutureActor, True)))
 
-<<<<<<< HEAD
-        for response in client.apply_batch_sync(batch, True):
-=======
         for response in client.apply_batch_sync(batch, synchronous_master):
->>>>>>> 246ec069
             if response.error:
                 logging.error(response.error)
             else:
