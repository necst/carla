#!/usr/bin/env python

# Copyright (c) 2019 Computer Vision Center (CVC) at the Universitat Autonoma de
# Barcelona (UAB).
#
# This work is licensed under the terms of the MIT license.
# For a copy, see <https://opensource.org/licenses/MIT>.

"""Spawn NPCs into the simulation"""

import glob
import os
import sys
import time

try:
    sys.path.append(glob.glob('../carla/dist/carla-*%d.%d-%s.egg' % (
        sys.version_info.major,
        sys.version_info.minor,
        'win-amd64' if os.name == 'nt' else 'linux-x86_64'))[0])
except IndexError:
    pass

import carla

import argparse
import logging
import random


def main():
    argparser = argparse.ArgumentParser(
        description=__doc__)
    argparser.add_argument(
        '--host',
        metavar='H',
        default='127.0.0.1',
        help='IP of the host server (default: 127.0.0.1)')
    argparser.add_argument(
        '-p', '--port',
        metavar='P',
        default=2000,
        type=int,
        help='TCP port to listen to (default: 2000)')
    argparser.add_argument(
        '-n', '--number-of-vehicles',
        metavar='N',
        default=10,
        type=int,
        help='number of vehicles (default: 10)')
    argparser.add_argument(
        '-w', '--number-of-walkers',
        metavar='W',
        default=50,
        type=int,
        help='number of walkers (default: 50)')
    argparser.add_argument(
        '--safe',
        action='store_true',
        help='avoid spawning vehicles prone to accidents')
    argparser.add_argument(
        '--filterv',
        metavar='PATTERN',
        default='vehicle.*',
        help='vehicles filter (default: "vehicle.*")')
    argparser.add_argument(
        '--filterw',
        metavar='PATTERN',
        default='walker.pedestrian.*',
        help='pedestrians filter (default: "walker.pedestrian.*")')
    argparser.add_argument(
        '-tm_p', '--tm_port',
        metavar='P',
        default=8000,
        type=int,
        help='port to communicate with TM (default: 8000)')
    argparser.add_argument(
<<<<<<< HEAD
        '--synchronous',
=======
        '--sync',
>>>>>>> e672ea70
        action='store_true',
        help='Synchronous mode execution')
    args = argparser.parse_args()

    logging.basicConfig(format='%(levelname)s: %(message)s', level=logging.INFO)

    vehicles_list = []
    walkers_list = []
    all_id = []
    client = carla.Client(args.host, args.port)
    client.set_timeout(10.0)

    traffic_manager = client.get_trafficmanager(args.tm_port)
    world = client.get_world()

    synchronous_master = False

    try:

<<<<<<< HEAD
        if args.synchronous:
=======
        traffic_manager = client.get_trafficmanager(args.tm_port)
        world = client.get_world()

        synchronous_master = False

        if args.sync:
>>>>>>> e672ea70
            traffic_manager.set_synchronous_mode(True)
            settings = world.get_settings()
            if not settings.synchronous_mode:
                synchronous_master = True
                settings.synchronous_mode = True
                settings.fixed_delta_seconds = 0.05
                world.apply_settings(settings)
            else:
                synchronous_master = False

        blueprints = world.get_blueprint_library().filter(args.filterv)
        blueprintsWalkers = world.get_blueprint_library().filter(args.filterw)

        if args.safe:
            blueprints = [x for x in blueprints if int(x.get_attribute('number_of_wheels')) == 4]
            blueprints = [x for x in blueprints if not x.id.endswith('isetta')]
            blueprints = [x for x in blueprints if not x.id.endswith('carlacola')]
            blueprints = [x for x in blueprints if not x.id.endswith('cybertruck')]
            blueprints = [x for x in blueprints if not x.id.endswith('t2')]

        spawn_points = world.get_map().get_spawn_points()
        number_of_spawn_points = len(spawn_points)

        if args.number_of_vehicles < number_of_spawn_points:
            random.shuffle(spawn_points)
        elif args.number_of_vehicles > number_of_spawn_points:
            msg = 'requested %d vehicles, but could only find %d spawn points'
            logging.warning(msg, args.number_of_vehicles, number_of_spawn_points)
            args.number_of_vehicles = number_of_spawn_points

        # @todo cannot import these directly.
        SpawnActor = carla.command.SpawnActor
        SetAutopilot = carla.command.SetAutopilot
        FutureActor = carla.command.FutureActor

        # --------------
        # Spawn vehicles
        # --------------
        batch = []
        for n, transform in enumerate(spawn_points):
            if n >= args.number_of_vehicles:
                break
            blueprint = random.choice(blueprints)
            if blueprint.has_attribute('color'):
                color = random.choice(blueprint.get_attribute('color').recommended_values)
                blueprint.set_attribute('color', color)
            if blueprint.has_attribute('driver_id'):
                driver_id = random.choice(blueprint.get_attribute('driver_id').recommended_values)
                blueprint.set_attribute('driver_id', driver_id)
            blueprint.set_attribute('role_name', 'autopilot')
            batch.append(SpawnActor(blueprint, transform).then(SetAutopilot(FutureActor, True)))

        for response in client.apply_batch_sync(batch):
            if response.error:
                logging.error(response.error)
            else:
                vehicles_list.append(response.actor_id)

        # -------------
        # Spawn Walkers
        # -------------
        # some settings
        percentagePedestriansRunning = 0.0      # how many pedestrians will run
        percentagePedestriansCrossing = 0.0     # how many pedestrians will walk through the road
        # 1. take all the random locations to spawn
        spawn_points = []
        for i in range(args.number_of_walkers):
            spawn_point = carla.Transform()
            loc = world.get_random_location_from_navigation()
            if (loc != None):
                spawn_point.location = loc
                spawn_points.append(spawn_point)
        # 2. we spawn the walker object
        batch = []
        walker_speed = []
        for spawn_point in spawn_points:
            walker_bp = random.choice(blueprintsWalkers)
            # set as not invincible
            if walker_bp.has_attribute('is_invincible'):
                walker_bp.set_attribute('is_invincible', 'false')
            # set the max speed
            if walker_bp.has_attribute('speed'):
                if (random.random() > percentagePedestriansRunning):
                    # walking
                    walker_speed.append(walker_bp.get_attribute('speed').recommended_values[1])
                else:
                    # running
                    walker_speed.append(walker_bp.get_attribute('speed').recommended_values[2])
            else:
                print("Walker has no speed")
                walker_speed.append(0.0)
            batch.append(SpawnActor(walker_bp, spawn_point))
        results = client.apply_batch_sync(batch, True)
        walker_speed2 = []
        for i in range(len(results)):
            if results[i].error:
                logging.error(results[i].error)
            else:
                walkers_list.append({"id": results[i].actor_id})
                walker_speed2.append(walker_speed[i])
        walker_speed = walker_speed2
        # 3. we spawn the walker controller
        batch = []
        walker_controller_bp = world.get_blueprint_library().find('controller.ai.walker')
        for i in range(len(walkers_list)):
            batch.append(SpawnActor(walker_controller_bp, carla.Transform(), walkers_list[i]["id"]))
        results = client.apply_batch_sync(batch, True)
        for i in range(len(results)):
            if results[i].error:
                logging.error(results[i].error)
            else:
                walkers_list[i]["con"] = results[i].actor_id
        # 4. we put altogether the walkers and controllers id to get the objects from their id
        for i in range(len(walkers_list)):
            all_id.append(walkers_list[i]["con"])
            all_id.append(walkers_list[i]["id"])
        all_actors = world.get_actors(all_id)

        # wait for a tick to ensure client receives the last transform of the walkers we have just created
<<<<<<< HEAD
        if not args.synchronous or not synchronous_master:
            world.wait_for_tick()
        else:
=======
        if not args.sync or not synchronous_master:
            world.wait_for_tick()
        else:
            traffic_manager.synchronous_tick()
>>>>>>> e672ea70
            world.tick()

        # 5. initialize each controller and set target to walk to (list is [controler, actor, controller, actor ...])
        # set how many pedestrians can cross the road
        world.set_pedestrians_cross_factor(percentagePedestriansCrossing)
        for i in range(0, len(all_id), 2):
            # start walker
            all_actors[i].start()
            # set walk to random point
            all_actors[i].go_to_location(world.get_random_location_from_navigation())
            # max speed
            all_actors[i].set_max_speed(float(walker_speed[int(i/2)]))

        print('spawned %d vehicles and %d walkers, press Ctrl+C to exit.' % (len(vehicles_list), len(walkers_list)))

        while True:
<<<<<<< HEAD
            if args.synchronous and synchronous_master:
                traffic_manager.synchronous_tick()
                world.tick()
                time.sleep(0.05)
=======
            if args.sync and synchronous_master:
                traffic_manager.synchronous_tick()
                world.tick()
>>>>>>> e672ea70
            else:
                world.wait_for_tick()

    finally:

<<<<<<< HEAD
        if args.synchronous and synchronous_master:
=======
        if args.sync and synchronous_master:
>>>>>>> e672ea70
            settings = world.get_settings()
            settings.synchronous_mode = False
            settings.fixed_delta_seconds = 0
            world.apply_settings(settings)

        print('\ndestroying %d vehicles' % len(vehicles_list))
        client.apply_batch([carla.command.DestroyActor(x) for x in vehicles_list])

        # stop walker controllers (list is [controller, actor, controller, actor ...])
        for i in range(0, len(all_id), 2):
            all_actors[i].stop()

        print('\ndestroying %d walkers' % len(walkers_list))
        client.apply_batch([carla.command.DestroyActor(x) for x in all_id])

        time.sleep(0.5)

if __name__ == '__main__':

    try:
        main()
    except KeyboardInterrupt:
        pass
    finally:
        print('\ndone.')<|MERGE_RESOLUTION|>--- conflicted
+++ resolved
@@ -75,11 +75,7 @@
         type=int,
         help='port to communicate with TM (default: 8000)')
     argparser.add_argument(
-<<<<<<< HEAD
-        '--synchronous',
-=======
         '--sync',
->>>>>>> e672ea70
         action='store_true',
         help='Synchronous mode execution')
     args = argparser.parse_args()
@@ -99,16 +95,12 @@
 
     try:
 
-<<<<<<< HEAD
-        if args.synchronous:
-=======
         traffic_manager = client.get_trafficmanager(args.tm_port)
         world = client.get_world()
 
         synchronous_master = False
 
         if args.sync:
->>>>>>> e672ea70
             traffic_manager.set_synchronous_mode(True)
             settings = world.get_settings()
             if not settings.synchronous_mode:
@@ -228,16 +220,10 @@
         all_actors = world.get_actors(all_id)
 
         # wait for a tick to ensure client receives the last transform of the walkers we have just created
-<<<<<<< HEAD
-        if not args.synchronous or not synchronous_master:
-            world.wait_for_tick()
-        else:
-=======
         if not args.sync or not synchronous_master:
             world.wait_for_tick()
         else:
             traffic_manager.synchronous_tick()
->>>>>>> e672ea70
             world.tick()
 
         # 5. initialize each controller and set target to walk to (list is [controler, actor, controller, actor ...])
@@ -254,26 +240,15 @@
         print('spawned %d vehicles and %d walkers, press Ctrl+C to exit.' % (len(vehicles_list), len(walkers_list)))
 
         while True:
-<<<<<<< HEAD
-            if args.synchronous and synchronous_master:
-                traffic_manager.synchronous_tick()
-                world.tick()
-                time.sleep(0.05)
-=======
             if args.sync and synchronous_master:
                 traffic_manager.synchronous_tick()
                 world.tick()
->>>>>>> e672ea70
             else:
                 world.wait_for_tick()
 
     finally:
 
-<<<<<<< HEAD
-        if args.synchronous and synchronous_master:
-=======
         if args.sync and synchronous_master:
->>>>>>> e672ea70
             settings = world.get_settings()
             settings.synchronous_mode = False
             settings.fixed_delta_seconds = 0
